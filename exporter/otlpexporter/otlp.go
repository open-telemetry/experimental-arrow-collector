--- conflicted
+++ resolved
@@ -66,11 +66,7 @@
 
 // Crete new exporter and start it. The exporter will begin connecting but
 // this function may return before the connection is established.
-<<<<<<< HEAD
-func newExporter(cfg config.Exporter, settings component.ExporterCreateSettings) (*exporter, error) {
-=======
 func newExporter(cfg component.ExporterConfig, set component.ExporterCreateSettings) (*exporter, error) {
->>>>>>> 8d425480
 	oCfg := cfg.(*Config)
 
 	if oCfg.Endpoint == "" {
@@ -78,35 +74,22 @@
 	}
 
 	userAgent := fmt.Sprintf("%s/%s (%s/%s)",
-		settings.BuildInfo.Description, settings.BuildInfo.Version, runtime.GOOS, runtime.GOARCH)
+		set.BuildInfo.Description, set.BuildInfo.Version, runtime.GOOS, runtime.GOARCH)
 
 	if oCfg.Arrow != nil && oCfg.Arrow.Enabled {
 		userAgent += fmt.Sprintf(" ApacheArrow/%s (NumStreams/%d)", arrowPkg.PkgVersion, oCfg.Arrow.NumStreams)
 	}
 
-	return &exporter{config: oCfg, settings: settings, userAgent: userAgent}, nil
+	return &exporter{config: oCfg, settings: set, userAgent: userAgent}, nil
 }
 
 // start actually creates the gRPC connection. The client construction is deferred till this point as this
 // is the only place we get hold of Extensions which are required to construct auth round tripper.
-<<<<<<< HEAD
-func (e *exporter) start(ctx context.Context, host component.Host) error {
-	dialOpts, err := e.config.GRPCClientSettings.ToDialOptions(host, e.settings.TelemetrySettings)
-	if err != nil {
-		return err
-	}
-	dialOpts = append(dialOpts, grpc.WithUserAgent(e.userAgent))
-
-	cc, err := grpc.DialContext(ctx, e.config.GRPCClientSettings.SanitizedEndpoint(), dialOpts...)
-	if err != nil {
-=======
 func (e *exporter) start(ctx context.Context, host component.Host) (err error) {
-	if e.clientConn, err = e.config.GRPCClientSettings.ToClientConn(ctx, host, e.settings, grpc.WithUserAgent(e.userAgent)); err != nil {
->>>>>>> 8d425480
-		return err
-	}
-
-	e.clientConn = cc
+	if e.clientConn, err = e.config.GRPCClientSettings.ToClientConn(ctx, host, e.settings.TelemetrySettings, grpc.WithUserAgent(e.userAgent)); err != nil {
+		return err
+	}
+
 	e.traceExporter = ptraceotlp.NewGRPCClient(e.clientConn)
 	e.metricExporter = pmetricotlp.NewGRPCClient(e.clientConn)
 	e.logExporter = plogotlp.NewGRPCClient(e.clientConn)
