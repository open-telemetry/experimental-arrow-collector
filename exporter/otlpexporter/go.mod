--- conflicted
+++ resolved
@@ -20,16 +20,12 @@
 )
 
 require (
-<<<<<<< HEAD
 	github.com/andybalholm/brotli v1.0.4 // indirect
 	github.com/apache/arrow/go/arrow v0.0.0-20211112161151-bc219186db40 // indirect
 	github.com/apache/arrow/go/v11 v11.0.0-20221116153901-e38141421d43 // indirect
 	github.com/apache/thrift v0.16.0 // indirect
 	github.com/benbjohnson/clock v1.3.0 // indirect
-	github.com/cenkalti/backoff/v4 v4.1.3 // indirect
-=======
 	github.com/cenkalti/backoff/v4 v4.2.0 // indirect
->>>>>>> 8d425480
 	github.com/davecgh/go-spew v1.1.1 // indirect
 	github.com/go-logr/logr v1.2.3 // indirect
 	github.com/go-logr/stdr v1.2.2 // indirect
@@ -39,13 +35,9 @@
 	github.com/golang/snappy v0.0.4 // indirect
 	github.com/google/flatbuffers v2.0.8+incompatible // indirect
 	github.com/json-iterator/go v1.1.12 // indirect
-<<<<<<< HEAD
 	github.com/klauspost/asmfmt v1.3.2 // indirect
-	github.com/klauspost/compress v1.15.11 // indirect
+	github.com/klauspost/compress v1.15.12 // indirect
 	github.com/klauspost/cpuid/v2 v2.0.9 // indirect
-=======
-	github.com/klauspost/compress v1.15.12 // indirect
->>>>>>> 8d425480
 	github.com/knadh/koanf v1.4.4 // indirect
 	github.com/minio/asm2plan9s v0.0.0-20200509001527-cdd76441f9d8 // indirect
 	github.com/minio/c2goasm v0.0.0-20190812172519-36a3d3bbc4f3 // indirect
@@ -57,31 +49,19 @@
 	github.com/mostynb/go-grpc-compression v1.1.17 // indirect
 	github.com/pierrec/lz4/v4 v4.1.15 // indirect
 	github.com/pmezard/go-difflib v1.0.0 // indirect
-<<<<<<< HEAD
 	github.com/zeebo/xxh3 v1.0.2 // indirect
-	go.opencensus.io v0.23.0 // indirect
-=======
 	go.opencensus.io v0.24.0 // indirect
 	go.opentelemetry.io/collector/featuregate v0.65.0 // indirect
->>>>>>> 8d425480
 	go.opentelemetry.io/contrib/instrumentation/google.golang.org/grpc/otelgrpc v0.36.4 // indirect
 	go.opentelemetry.io/otel v1.11.1 // indirect
 	go.opentelemetry.io/otel/metric v0.33.0 // indirect
 	go.opentelemetry.io/otel/trace v1.11.1 // indirect
-<<<<<<< HEAD
 	golang.org/x/mod v0.6.0 // indirect
 	golang.org/x/net v0.1.0 // indirect
-	golang.org/x/sys v0.1.0 // indirect
+	golang.org/x/sys v0.2.0 // indirect
 	golang.org/x/text v0.4.0 // indirect
 	golang.org/x/tools v0.2.0 // indirect
 	golang.org/x/xerrors v0.0.0-20220609144429-65e65417b02f // indirect
-=======
-	go.uber.org/multierr v1.8.0 // indirect
-	go.uber.org/zap v1.23.0 // indirect
-	golang.org/x/net v0.0.0-20220909164309-bea034e7d591 // indirect
-	golang.org/x/sys v0.2.0 // indirect
-	golang.org/x/text v0.4.0 // indirect
->>>>>>> 8d425480
 	gopkg.in/yaml.v3 v3.0.1 // indirect
 )
 
