module go.opentelemetry.io/collector/exporter/loggingexporter

go 1.18

require (
	github.com/stretchr/testify v1.8.1
	go.opentelemetry.io/collector v0.65.0
	go.opentelemetry.io/collector/component v0.65.0
	go.opentelemetry.io/collector/consumer v0.65.0
	go.opentelemetry.io/collector/pdata v0.65.0
	go.uber.org/zap v1.23.0
	golang.org/x/sys v0.2.0
)

require (
	github.com/benbjohnson/clock v1.3.0 // indirect
	github.com/cenkalti/backoff/v4 v4.2.0 // indirect
	github.com/davecgh/go-spew v1.1.1 // indirect
	github.com/gogo/protobuf v1.3.2 // indirect
	github.com/golang/protobuf v1.5.2 // indirect
	github.com/json-iterator/go v1.1.12 // indirect
	github.com/knadh/koanf v1.4.4 // indirect
	github.com/mitchellh/copystructure v1.2.0 // indirect
	github.com/mitchellh/mapstructure v1.5.0 // indirect
	github.com/mitchellh/reflectwalk v1.0.2 // indirect
	github.com/modern-go/concurrent v0.0.0-20180306012644-bacd9c7ef1dd // indirect
	github.com/modern-go/reflect2 v1.0.2 // indirect
	github.com/pmezard/go-difflib v1.0.0 // indirect
	go.opencensus.io v0.24.0 // indirect
	go.opentelemetry.io/collector/featuregate v0.65.0 // indirect
	go.opentelemetry.io/otel v1.11.1 // indirect
	go.opentelemetry.io/otel/metric v0.33.0 // indirect
	go.opentelemetry.io/otel/trace v1.11.1 // indirect
	go.uber.org/atomic v1.10.0 // indirect
	go.uber.org/multierr v1.8.0 // indirect
<<<<<<< HEAD
	golang.org/x/net v0.1.0 // indirect
	golang.org/x/text v0.4.0 // indirect
	google.golang.org/genproto v0.0.0-20220126215142-9970aeb2e350 // indirect
	google.golang.org/grpc v1.50.1 // indirect
=======
	golang.org/x/net v0.0.0-20220722155237-a158d28d115b // indirect
	golang.org/x/text v0.4.0 // indirect
	google.golang.org/genproto v0.0.0-20211208223120-3a66f561d7aa // indirect
	google.golang.org/grpc v1.51.0 // indirect
>>>>>>> 8d425480
	google.golang.org/protobuf v1.28.1 // indirect
	gopkg.in/yaml.v3 v3.0.1 // indirect
)

replace go.opentelemetry.io/collector => ../../

replace go.opentelemetry.io/collector/component => ../../component

replace go.opentelemetry.io/collector/consumer => ../../consumer

replace go.opentelemetry.io/collector/featuregate => ../../featuregate

replace go.opentelemetry.io/collector/pdata => ../../pdata

replace go.opentelemetry.io/collector/semconv => ../../semconv

replace go.opentelemetry.io/collector/extension/zpagesextension => ../../extension/zpagesextension

replace go.opentelemetry.io/collector/processor/batchprocessor => ../../processor/batchprocessor<|MERGE_RESOLUTION|>--- conflicted
+++ resolved
@@ -33,17 +33,10 @@
 	go.opentelemetry.io/otel/trace v1.11.1 // indirect
 	go.uber.org/atomic v1.10.0 // indirect
 	go.uber.org/multierr v1.8.0 // indirect
-<<<<<<< HEAD
-	golang.org/x/net v0.1.0 // indirect
-	golang.org/x/text v0.4.0 // indirect
-	google.golang.org/genproto v0.0.0-20220126215142-9970aeb2e350 // indirect
-	google.golang.org/grpc v1.50.1 // indirect
-=======
 	golang.org/x/net v0.0.0-20220722155237-a158d28d115b // indirect
 	golang.org/x/text v0.4.0 // indirect
 	google.golang.org/genproto v0.0.0-20211208223120-3a66f561d7aa // indirect
 	google.golang.org/grpc v1.51.0 // indirect
->>>>>>> 8d425480
 	google.golang.org/protobuf v1.28.1 // indirect
 	gopkg.in/yaml.v3 v3.0.1 // indirect
 )
